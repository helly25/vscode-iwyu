{
  "name": "helly25iwyu",
  "displayName": "IWYU: Include What You Use",
  "description": "This extension allows to use IWYU (Include What You Use) in VScode.",
  "keywords": [
    "iwyu",
    "Include What You Use",
    "include-what-you-use"
  ],
  "version": "0.0.18",
  "publisher": "helly25",
  "license": "Apache-2.0",
  "repository": {
    "type": "git",
    "url": "https://github.com/helly25/vscode-iwyu.git"
  },
  "icon": "images/logo.png",
  "engines": {
    "vscode": "^1.78.0"
  },
  "categories": [
    "Other"
  ],
  "activationEvents": [
    "onLanguage:cpp"
  ],
  "main": "./out/extension.js",
  "contributes": {
    "commands": [
      {
        "command": "iwyu.run.one",
        "title": "Include What You Use (current file)"
      },
      {
        "command": "iwyu.run.all",
        "title": "Include What You Use (all targets)"
      }
    ],
<<<<<<< HEAD
    "version": "0.0.15",
    "publisher": "helly25",
    "license": "Apache-2.0",
    "repository": {
        "type": "git",
        "url": "https://github.com/helly25/vscode-iwyu.git"
    },
    "icon": "images/logo.png",
    "engines": {
        "vscode": "^1.78.0"
    },
    "categories": [
        "Other"
    ],
    "activationEvents": [
        "onLanguage:cpp"
    ],
    "main": "./out/extension.js",
    "contributes": {
        "commands": [
            {
                "command": "iwyu.run.one",
                "title": "Include What You Use (current file)"
            },
            {
                "command": "iwyu.run.all",
                "title": "Include What You Use (all targets)"
            }
        ],
        "configuration": {
            "title": "Include What You Use",
            "properties": {
                "iwyu.compile_commands": {
                    "type": "string",
                    "default": "${workspaceFolder}/compile_commands.json",
                    "markdownDescription": "Path to `compile_commands.json` file (supports `${workspaceFolder}` and `${workspaceRoot}`)."
                },
                "iwyu.filter_iwyu_output": {
                    "type": "string",
                    "default": "",
                    "markdownDescription": "Regexp expression filter for iwyu output. This will be used as {here} in '#include.*({here})'. For instance in order to not add system includes under '__fwd/*.', set this to '<__fwd/'. This does not result in removing such headers, it merely prevents adding them, so it won't produce diagnostics for such includes."
                },
                "iwyu.fix_includes.py": {
                    "type": "string",
                    "default": "fix_includes.py",
                    "markdownDescription": "Path to the `fix_includes.py` executable."
                },
                "iwyu.diagnostics.full_line_squiggles": {
                    "type": "boolean",
                    "default": "true",
                    "description": "Whether to underline the whole line with squiggles or only the actual include part."
                },
                "iwyu.diagnostics.include_guard_files": {
                    "type": "string",
                    "default": "[.](h|hh|hpp|hxx)$",
                    "description": "Regular expression for files that should be checked for include guards."
                },
                "iwyu.diagnostics.include_guard": {
                    "type": "string",
                    "default": "",
                    "description": "If this is non empty, then include guards are checked. The relative filename is denoted as '${file}' (as-is) or '${FILE}' (uppercase), so in order to require all caps include guards that end in a '_' this must be set to '${FILE}_' (e.g. 'path/foo.h' then becomes 'PATH_FOO_H_')."
                },
                "iwyu.diagnostics.iwyu_interval": {
                    "type": "number",
                    "default": 5,
                    "description": "Minimum interval time in seconds between iwyu calls."
                },
                "iwyu.diagnostics.only_re": {
                    "type": "string",
                    "default": true,
                    "description": "Only compute diagnostics for files that match this regexp."
                },
                "iwyu.diagnostics.scan_min": {
                    "type": "number",
                    "default": 200,
                    "minimum": 10,
                    "description": "Scan at least this many lines, if no include is found, then stop (min 10). The scanner does not count lines that start with `#` and `//`."
                },
                "iwyu.diagnostics.scan_more": {
                    "type": "number",
                    "default": 10,
                    "minimum": 1,
                    "description": "After finding an include, scan at least this many more lines (min 1)."
                },
                "iwyu.diagnostics.unused_includes": {
                    "type": "boolean",
                    "default": true,
                    "description": "Enables diagnostic squigglies for unused includes."
                },
                "iwyu.include-what-you-use": {
                    "type": "string",
                    "default": "include-what-you-use",
                    "description": "Path to the `include-what-you-use` executable."
                },
                "iwyu.iwyu.additional_params": {
                    "type": "string",
                    "default": "",
                    "markdownDescription": "Additional parameters you wish to pass to iwyu (must be prefixed with `-Xiwyu` in order to affect iwyu, otherwise will affect the compiler)."
                },
                "iwyu.iwyu.keep": {
                    "type": "array",
                    "default": [],
                    "description": "A glob that tells iwyu to always keep these includes."
                },
                "iwyu.iwyu.mapping_file": {
                    "type": "string",
                    "default": "",
                    "description": "Mapping file to use if any."
                },
                "iwyu.iwyu.max_line_length": {
                    "type": "integer",
                    "default": 80,
                    "description": "Maximum line length for includes.Note that this only affects comments and alignment thereof, the maximum line length can still be exceeded with long file names."
                },
                "iwyu.iwyu.no_default_mappings": {
                    "type": "boolean",
                    "default": false,
                    "description": "Do not add iwyu's default mappings."
                },
                "iwyu.iwyu.no_fwd_decls": {
                    "type": "boolean",
                    "default": false,
                    "description": "Do not use forward declarations."
                },
                "iwyu.iwyu.transitive_includes_only": {
                    "type": "boolean",
                    "default": true,
                    "description": "Do not suggest that a file add foo.h unless foo.h is already visible in the file's transitive includes."
                },
                "iwyu.fix.comments": {
                    "type": "boolean",
                    "default": false,
                    "description": "Put comments after the #include lines."
                },
                "iwyu.fix.dry_run": {
                    "type": "boolean",
                    "default": false,
                    "description": "Do not actually edit any files; just print diffs on the log OUTPUT."
                },
                "iwyu.fix.ignore_re": {
                    "type": "string",
                    "default": "",
                    "description": "Skip editing any file whose name matches this regular expression."
                },
                "iwyu.fix.only_re": {
                    "type": "string",
                    "default": "",
                    "description": "Skip editing any file whose name does NOT match this regular expression."
                },
                "iwyu.fix.reorder": {
                    "type": "boolean",
                    "default": true,
                    "description": "Re-order lines relative to other similar lines (e.g. headers relative to other headers)."
                },
                "iwyu.fix.safe_headers": {
                    "type": "boolean",
                    "default": false,
                    "description": "Do not remove unused #includes/fwd-declares from header files; just add new ones."
                },
                "iwyu.fix.update_comments": {
                    "type": "boolean",
                    "default": false,
                    "markdownDescription": "Replace *why* comments with the ones provided by IWYU."
                },
                "iwyu.fix.fix_header": {
                    "type": "boolean",
                    "default": false,
                    "markdownDescription": "Fix includes in the corresponding header for a given implementation file (e.g. foo.h when fixing foo.cpp)."
                }
            }
=======
    "configuration": {
      "title": "Include What You Use",
      "properties": {
        "iwyu.compile_commands": {
          "type": "string",
          "default": "auto",
          "markdownDescription": "Path to `compile_commands.json` file (supports `${workspaceFolder}`, `${fileWorkspaceFolder}` and `${workspaceRoot}`). If this is set to the default `auto`, then the extension will try `${workspaceFolder}/compile_commands.json`, `${workspaceFolder}/build/compile_commands.json`, `${fileWorkspaceFolder}/compile_commands.json` and `${fileWorkspaceFolder}/build/compile_commands.json`."
        },
        "iwyu.filter_iwyu_output": {
          "type": "string",
          "default": "",
          "markdownDescription": "Regexp expression filter for iwyu output. This will be used as {here} in '#include.*({here})'. For instance in order to not add system includes under '__fwd/*.', set this to '<__fwd/'. This does not result in removing such headers, it merely prevents adding them, so it won't produce diagnostics for such includes."
        },
        "iwyu.fix_includes.py": {
          "type": "string",
          "default": "fix_includes.py",
          "markdownDescription": "Path to the `fix_includes.py` executable."
        },
        "iwyu.diagnostics.full_line_squiggles": {
          "type": "boolean",
          "default": "true",
          "description": "Whether to underline the whole line with squiggles or only the actual include part."
        },
        "iwyu.diagnostics.include_guard_files": {
          "type": "string",
          "default": "[.](h|hh|hpp|hxx)$",
          "description": "Regular expression for files that should be checked for include guards."
        },
        "iwyu.diagnostics.include_guard": {
          "type": "string",
          "default": "",
          "description": "If this is non empty, then include guards are checked. The relative filename is denoted as '${file}' (as-is) or '${FILE}' (uppercase), so in order to require all caps include guards that end in a '_' this must be set to '${FILE}_' (e.g. 'path/foo.h' then becomes 'PATH_FOO_H_')."
        },
        "iwyu.diagnostics.iwyu_interval": {
          "type": "number",
          "default": 5,
          "description": "Minimum interval time in seconds between iwyu calls."
        },
        "iwyu.diagnostics.only_re": {
          "type": "string",
          "default": "",
          "description": "Only compute diagnostics for files that match this regexp."
        },
        "iwyu.diagnostics.scan_min": {
          "type": "number",
          "default": 200,
          "minimum": 10,
          "description": "Scan at least this many lines, if no include is found, then stop (min 10). The scanner does not count lines that start with `#` and `//`."
        },
        "iwyu.diagnostics.scan_more": {
          "type": "number",
          "default": 10,
          "minimum": 1,
          "description": "After finding an include, scan at least this many more lines (min 1)."
        },
        "iwyu.diagnostics.unused_includes": {
          "type": "boolean",
          "default": true,
          "description": "Enables diagnostic squigglies for unused includes."
        },
        "iwyu.include-what-you-use": {
          "type": "string",
          "default": "include-what-you-use",
          "description": "Path to the `include-what-you-use` executable."
        },
        "iwyu.iwyu.additional_params": {
          "type": "string",
          "default": "",
          "markdownDescription": "Additional parameters you wish to pass to iwyu (must be prefixed with `-Xiwyu` in order to affect iwyu, otherwise will affect the compiler)."
        },
        "iwyu.iwyu.keep": {
          "type": "array",
          "default": [],
          "description": "A glob that tells iwyu to always keep these includes."
        },
        "iwyu.iwyu.mapping_file": {
          "type": "string",
          "default": "",
          "description": "Mapping file to use if any."
        },
        "iwyu.iwyu.max_line_length": {
          "type": "integer",
          "default": 80,
          "description": "Maximum line length for includes.Note that this only affects comments and alignment thereof, the maximum line length can still be exceeded with long file names."
        },
        "iwyu.iwyu.no_default_mappings": {
          "type": "boolean",
          "default": false,
          "description": "Do not add iwyu's default mappings."
        },
        "iwyu.iwyu.no_fwd_decls": {
          "type": "boolean",
          "default": false,
          "description": "Do not use forward declarations."
        },
        "iwyu.iwyu.transitive_includes_only": {
          "type": "boolean",
          "default": true,
          "description": "Do not suggest that a file add foo.h unless foo.h is already visible in the file's transitive includes."
        },
        "iwyu.fix.comments": {
          "type": "boolean",
          "default": false,
          "description": "Put comments after the #include lines."
        },
        "iwyu.fix.dry_run": {
          "type": "boolean",
          "default": false,
          "description": "Do not actually edit any files; just print diffs on the log OUTPUT."
        },
        "iwyu.fix.ignore_re": {
          "type": "string",
          "default": "",
          "description": "Skip editing any file whose name matches this regular expression."
        },
        "iwyu.fix.only_re": {
          "type": "string",
          "default": "",
          "description": "Skip editing any file whose name does NOT match this regular expression."
        },
        "iwyu.fix.reorder": {
          "type": "boolean",
          "default": true,
          "description": "Re-order lines relative to other similar lines (e.g. headers relative to other headers)."
        },
        "iwyu.fix.safe_headers": {
          "type": "boolean",
          "default": false,
          "description": "Do not remove unused #includes/fwd-declares from header files; just add new ones."
        },
        "iwyu.fix.update_comments": {
          "type": "boolean",
          "default": false,
          "markdownDescription": "Replace *why* comments with the ones provided by IWYU."
>>>>>>> 5ffcebc4
        }
      }
    }
  },
  "scripts": {
    "vscode:prepublish": "npm run compile",
    "compile": "tsc -p ./",
    "watch": "tsc -watch -p ./",
    "pretest": "npm run compile && npm run lint",
    "lint": "eslint src",
    "test": "node ./out/test/runTest.js",
    "eslint": "eslint"
  },
  "devDependencies": {
    "@eslint/js": "^9.9.1",
    "@types/glob": "^8.1.0",
    "@types/mocha": "^10.0.7",
    "@types/node": "^22.5.2",
    "@types/vscode": "^1.92.0",
    "@typescript-eslint/eslint-plugin": "^8.3.0",
    "@typescript-eslint/parser": "^8.3.0",
    "@vscode/test-electron": "^2.4.1",
    "eslint": "^9.9.1",
    "glob": "^11.0.0",
    "globals": "^15.9.0",
    "mocha": "^10.7.3",
    "typescript": "^5.5.4",
    "typescript-eslint": "^8.3.0"
  }
}<|MERGE_RESOLUTION|>--- conflicted
+++ resolved
@@ -36,178 +36,6 @@
         "title": "Include What You Use (all targets)"
       }
     ],
-<<<<<<< HEAD
-    "version": "0.0.15",
-    "publisher": "helly25",
-    "license": "Apache-2.0",
-    "repository": {
-        "type": "git",
-        "url": "https://github.com/helly25/vscode-iwyu.git"
-    },
-    "icon": "images/logo.png",
-    "engines": {
-        "vscode": "^1.78.0"
-    },
-    "categories": [
-        "Other"
-    ],
-    "activationEvents": [
-        "onLanguage:cpp"
-    ],
-    "main": "./out/extension.js",
-    "contributes": {
-        "commands": [
-            {
-                "command": "iwyu.run.one",
-                "title": "Include What You Use (current file)"
-            },
-            {
-                "command": "iwyu.run.all",
-                "title": "Include What You Use (all targets)"
-            }
-        ],
-        "configuration": {
-            "title": "Include What You Use",
-            "properties": {
-                "iwyu.compile_commands": {
-                    "type": "string",
-                    "default": "${workspaceFolder}/compile_commands.json",
-                    "markdownDescription": "Path to `compile_commands.json` file (supports `${workspaceFolder}` and `${workspaceRoot}`)."
-                },
-                "iwyu.filter_iwyu_output": {
-                    "type": "string",
-                    "default": "",
-                    "markdownDescription": "Regexp expression filter for iwyu output. This will be used as {here} in '#include.*({here})'. For instance in order to not add system includes under '__fwd/*.', set this to '<__fwd/'. This does not result in removing such headers, it merely prevents adding them, so it won't produce diagnostics for such includes."
-                },
-                "iwyu.fix_includes.py": {
-                    "type": "string",
-                    "default": "fix_includes.py",
-                    "markdownDescription": "Path to the `fix_includes.py` executable."
-                },
-                "iwyu.diagnostics.full_line_squiggles": {
-                    "type": "boolean",
-                    "default": "true",
-                    "description": "Whether to underline the whole line with squiggles or only the actual include part."
-                },
-                "iwyu.diagnostics.include_guard_files": {
-                    "type": "string",
-                    "default": "[.](h|hh|hpp|hxx)$",
-                    "description": "Regular expression for files that should be checked for include guards."
-                },
-                "iwyu.diagnostics.include_guard": {
-                    "type": "string",
-                    "default": "",
-                    "description": "If this is non empty, then include guards are checked. The relative filename is denoted as '${file}' (as-is) or '${FILE}' (uppercase), so in order to require all caps include guards that end in a '_' this must be set to '${FILE}_' (e.g. 'path/foo.h' then becomes 'PATH_FOO_H_')."
-                },
-                "iwyu.diagnostics.iwyu_interval": {
-                    "type": "number",
-                    "default": 5,
-                    "description": "Minimum interval time in seconds between iwyu calls."
-                },
-                "iwyu.diagnostics.only_re": {
-                    "type": "string",
-                    "default": true,
-                    "description": "Only compute diagnostics for files that match this regexp."
-                },
-                "iwyu.diagnostics.scan_min": {
-                    "type": "number",
-                    "default": 200,
-                    "minimum": 10,
-                    "description": "Scan at least this many lines, if no include is found, then stop (min 10). The scanner does not count lines that start with `#` and `//`."
-                },
-                "iwyu.diagnostics.scan_more": {
-                    "type": "number",
-                    "default": 10,
-                    "minimum": 1,
-                    "description": "After finding an include, scan at least this many more lines (min 1)."
-                },
-                "iwyu.diagnostics.unused_includes": {
-                    "type": "boolean",
-                    "default": true,
-                    "description": "Enables diagnostic squigglies for unused includes."
-                },
-                "iwyu.include-what-you-use": {
-                    "type": "string",
-                    "default": "include-what-you-use",
-                    "description": "Path to the `include-what-you-use` executable."
-                },
-                "iwyu.iwyu.additional_params": {
-                    "type": "string",
-                    "default": "",
-                    "markdownDescription": "Additional parameters you wish to pass to iwyu (must be prefixed with `-Xiwyu` in order to affect iwyu, otherwise will affect the compiler)."
-                },
-                "iwyu.iwyu.keep": {
-                    "type": "array",
-                    "default": [],
-                    "description": "A glob that tells iwyu to always keep these includes."
-                },
-                "iwyu.iwyu.mapping_file": {
-                    "type": "string",
-                    "default": "",
-                    "description": "Mapping file to use if any."
-                },
-                "iwyu.iwyu.max_line_length": {
-                    "type": "integer",
-                    "default": 80,
-                    "description": "Maximum line length for includes.Note that this only affects comments and alignment thereof, the maximum line length can still be exceeded with long file names."
-                },
-                "iwyu.iwyu.no_default_mappings": {
-                    "type": "boolean",
-                    "default": false,
-                    "description": "Do not add iwyu's default mappings."
-                },
-                "iwyu.iwyu.no_fwd_decls": {
-                    "type": "boolean",
-                    "default": false,
-                    "description": "Do not use forward declarations."
-                },
-                "iwyu.iwyu.transitive_includes_only": {
-                    "type": "boolean",
-                    "default": true,
-                    "description": "Do not suggest that a file add foo.h unless foo.h is already visible in the file's transitive includes."
-                },
-                "iwyu.fix.comments": {
-                    "type": "boolean",
-                    "default": false,
-                    "description": "Put comments after the #include lines."
-                },
-                "iwyu.fix.dry_run": {
-                    "type": "boolean",
-                    "default": false,
-                    "description": "Do not actually edit any files; just print diffs on the log OUTPUT."
-                },
-                "iwyu.fix.ignore_re": {
-                    "type": "string",
-                    "default": "",
-                    "description": "Skip editing any file whose name matches this regular expression."
-                },
-                "iwyu.fix.only_re": {
-                    "type": "string",
-                    "default": "",
-                    "description": "Skip editing any file whose name does NOT match this regular expression."
-                },
-                "iwyu.fix.reorder": {
-                    "type": "boolean",
-                    "default": true,
-                    "description": "Re-order lines relative to other similar lines (e.g. headers relative to other headers)."
-                },
-                "iwyu.fix.safe_headers": {
-                    "type": "boolean",
-                    "default": false,
-                    "description": "Do not remove unused #includes/fwd-declares from header files; just add new ones."
-                },
-                "iwyu.fix.update_comments": {
-                    "type": "boolean",
-                    "default": false,
-                    "markdownDescription": "Replace *why* comments with the ones provided by IWYU."
-                },
-                "iwyu.fix.fix_header": {
-                    "type": "boolean",
-                    "default": false,
-                    "markdownDescription": "Fix includes in the corresponding header for a given implementation file (e.g. foo.h when fixing foo.cpp)."
-                }
-            }
-=======
     "configuration": {
       "title": "Include What You Use",
       "properties": {
@@ -342,7 +170,6 @@
           "type": "boolean",
           "default": false,
           "markdownDescription": "Replace *why* comments with the ones provided by IWYU."
->>>>>>> 5ffcebc4
         }
       }
     }
